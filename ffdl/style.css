body {
<<<<<<< HEAD
    margin: 0.5em;
    font-size: 1em;
}

p {
    text-align: justify;
    text-indent: 1.25em;
    margin: 1em auto;
}
=======
  margin: 0.5em;
  padding: auto;
  font-size: 1em; }

p {
  text-align: justify;
  text-indent: 1.25em;
  margin: auto; }
>>>>>>> 6313ae01

div p:nth-of-type(1) {
  text-indent: 0; }

h1, h2, h3 {
  font-variant: small-caps;
  text-align: center; }

.header, .center {
  text-align: center; }

.author {
  margin: 1em auto;
  font-size: 150%; }

.source {
  margin-bottom: 1em; }

.pagebreak {
  page-break-before: always; }

/*# sourceMappingURL=style.css.map */<|MERGE_RESOLUTION|>--- conflicted
+++ resolved
@@ -1,24 +1,10 @@
 body {
-<<<<<<< HEAD
     margin: 0.5em;
-    font-size: 1em;
-}
+    font-size: 1em; }
 
 p {
     text-align: justify;
-    text-indent: 1.25em;
-    margin: 1em auto;
-}
-=======
-  margin: 0.5em;
-  padding: auto;
-  font-size: 1em; }
-
-p {
-  text-align: justify;
-  text-indent: 1.25em;
-  margin: auto; }
->>>>>>> 6313ae01
+    margin: auto; }
 
 div p:nth-of-type(1) {
   text-indent: 0; }
@@ -38,6 +24,4 @@
   margin-bottom: 1em; }
 
 .pagebreak {
-  page-break-before: always; }
-
-/*# sourceMappingURL=style.css.map */+  page-break-before: always; }